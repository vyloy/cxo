--- conflicted
+++ resolved
@@ -12,14 +12,7 @@
 	"github.com/skycoin/cxo/node/log"
 )
 
-<<<<<<< HEAD
 // A Client represnets CXO client
-=======
-// An Event represents client event
-type Event func(*gnet.Conn) (terminate error)
-
-// A Client represents CXO client
->>>>>>> c79fedd1
 type Client struct {
 	log.Logger
 
