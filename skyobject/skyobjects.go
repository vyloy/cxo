package skyobject

import (
	"bytes"
	"fmt"
<<<<<<< HEAD
=======
	"github.com/skycoin/cxo/data"
	"github.com/skycoin/skycoin/src/cipher"
	"github.com/skycoin/skycoin/src/cipher/encoder"
>>>>>>> e52388fb
	"reflect"
	"strings"

	"github.com/skycoin/cxo/data"
	"github.com/skycoin/skycoin/src/cipher"
	"github.com/skycoin/skycoin/src/cipher/encoder"
)

//TODO: Split on implementation on something like
// container.Schema.All()
// container.Schema.Where()
// container.Objects.All()
// container.Objects.Where()
type ISkyObjects interface {
	HashObject(ref href) (IHashObject, bool)
	ValidateHashType(typeName string) bool

	GetSchemas() []Schema
	GetSchema(typeName string) *Schema
	GetSchemaFromKey(schemaKey cipher.SHA256) *Schema
	GetSchemaKey(typeName string) (cipher.SHA256, bool)
	Publish(ref Href, sign *cipher.Sig) cipher.SHA256

	Save(hr IHashObject) Href
	SaveObject(schemaKey cipher.SHA256, obj interface{}) cipher.SHA256
	SaveData(schemaKey cipher.SHA256, data []byte) cipher.SHA256
	Get(key cipher.SHA256) ([]byte, bool)
	GetObjRef(key cipher.SHA256) ObjRef
	Set(key cipher.SHA256, data []byte) error
	Has(key cipher.SHA256) bool
	Statistic() data.Statistic
	GetAllBySchema(schemaKey cipher.SHA256) []cipher.SHA256
	RegisterSchema(tp ...interface{})
	Inspect()
	MissingDependencies(key cipher.SHA256) []cipher.SHA256

	LoadFields(key cipher.SHA256) map[string]string
}

type skyTypes struct {
	Name   string
	Schema cipher.SHA256
	Type   reflect.Type
}

type skyObjects struct {
	types []skyTypes
	ds    data.IDataSource
}

func SkyObjects(ds data.IDataSource) *skyObjects {
	result := &skyObjects{ds: ds, types: []skyTypes{}}
	result.RegisterSchema(HashRoot{}, HashObject{}, HashArray{})
	return result
}

func (s *skyObjects) Get(key cipher.SHA256) ([]byte, bool) {
	return s.ds.Get(key)
}

func (s *skyObjects) GetObjRef(key cipher.SHA256) (objref ObjRef) {
	var ref href
	data, ok := s.Get(key)
	if ok == false {
		return
	}
	encoder.DeserializeRaw(data, &ref)

	return ObjRef{
		key:       key,
		schemaKey: ref.Type,
		data:      ref.Data,
		c:         s,
	}
}

func (s *skyObjects) Set(key cipher.SHA256, data []byte) error {
	return s.ds.Add(key, data)
}

func (s *skyObjects) Has(key cipher.SHA256) bool {
	return s.ds.Has(key)
}

func (s *skyObjects) SaveObject(schemaKey cipher.SHA256,
	obj interface{}) cipher.SHA256 {

	h := href{Type: schemaKey, Data: encoder.Serialize(obj)}
	data := encoder.Serialize(h)
	key := cipher.SumSHA256(data)
	s.ds.Add(key, data)
	return key
}

//
func (s *skyObjects) SaveData(schemaKey cipher.SHA256,
	data []byte) cipher.SHA256 {

	h := href{Type: schemaKey, Data: data}
	refData := encoder.Serialize(h)
	key := cipher.SumSHA256(refData)
	s.ds.Add(key, refData)
	return key
}

func (s *skyObjects) Publish(ref Href, sign *cipher.Sig) cipher.SHA256 {
	root := newRoot(ref, *sign)
	return root.save(s).Ref
}

func (s *skyObjects) Save(hr IHashObject) Href {
	return hr.save(s)
}

func (s *skyObjects) RegisterSchema(types ...interface{}) {
	s.SaveObject(_schemaType, Schema{})
	for _, tp := range types {
		schema := ReadSchema(tp)
		schemaData := encoder.Serialize(schema)
		key := s.SaveData(_schemaType, schemaData)
		s.types = append(s.types, skyTypes{
			Name:   schema.Name,
			Type:   reflect.TypeOf(tp),
			Schema: key,
		})
	}
}

func (s *skyObjects) typeByName(name string) (reflect.Type, bool) {
	for _, tp := range s.types {
		if tp.Name == name {
			return tp.Type, true
		}
	}
	return nil, false
}

func (s *skyObjects) typeBySchema(key cipher.SHA256) (reflect.Type, bool) {
	for _, tp := range s.types {
		if tp.Schema == key {
			return tp.Type, true
		}
	}
	return nil, false
}

func (s *skyObjects) HashObject(ref href) (IHashObject, bool) {
	r, ok := s.typeBySchema(ref.Type)
	if ok {
		res := reflect.New(r)
		if !res.IsNil() && res.IsValid() {
			resValue, ok := res.Interface().(IHashObject)
			if ok {

				typeData, _ := s.Get(ref.Type)
				resValue.SetData(typeData, ref.Data)
				return resValue, true
			}
		}
	}
	return nil, false
}

func (s *skyObjects) ValidateHashType(typeName string) bool {
	for _, tp := range s.types {
		if strings.ToLower(tp.Name) == strings.ToLower(typeName) {
			return true
		}
	}
	return false
}

func (s *skyObjects) Statistic() data.Statistic {
	return s.ds.Statistic()
}

func (s *skyObjects) GetSchema(typeName string) *Schema {
	res := Schema{}
	//TODO: Optimize query
	query := func(key cipher.SHA256, data []byte) bool {
		hr := href{}
		encoder.DeserializeRaw(data, &hr)
		smKey := hr.Type
		smKey.Set(data[:32])

		sm := Schema{}
		if smKey == _schemaType {
			encoder.DeserializeRaw(hr.Data, &sm)
			if strings.ToLower(sm.Name) == strings.ToLower(typeName) {
				res = sm
				return true
			}

		}
		return false
	}
	s.ds.Where(query)
	return &res

}

func (s *skyObjects) GetSchemaFromKey(schemaKey cipher.SHA256) *Schema {
	var res Schema
	var ref href

	dataBytes, ok := s.ds.Get(schemaKey)
	if ok == false {
		return &res
	}

	encoder.DeserializeRaw(dataBytes, &ref)
	smKey := ref.Type
	smKey.Set(dataBytes[:32])

	if smKey == _schemaType {
		encoder.DeserializeRaw(ref.Data, &res)
	}

	return &res
}

func (s *skyObjects) GetSchemaKey(typeName string) (cipher.SHA256, bool) {
	for _, tp := range s.types {
		if strings.ToLower(tp.Name) == strings.ToLower(typeName) {
			return tp.Schema, true
		}
	}
	return cipher.SHA256{}, false
}

func (s *skyObjects) GetSchemas() []Schema {
	result := []Schema{}
	for _, k := range s.types {
		data, _ := s.Get(k.Schema)
		var sm Schema
		encoder.DeserializeRaw(data, &sm)
		result = append(result, sm)
	}
	return result
}

func (c *skyObjects) GetAllBySchema(schemaKey cipher.SHA256) []cipher.SHA256 {
	query := func(key cipher.SHA256, data []byte) bool {
		return bytes.Compare(schemaKey[:32], data[0:32]) == 0
	}
	return c.ds.Where(query)
}

func (c *skyObjects) LoadFields(key cipher.SHA256) map[string]string {
	data, _ := c.ds.Get(key)
	ref := href{}
	encoder.DeserializeRaw(data, &ref)
	schemaData, _ := c.ds.Get(ref.Type)
	var sm Schema
	encoder.DeserializeRaw(schemaData, &sm)
	return encoder.ParseFields(ref.Data, sm.Fields)
}

func (c *skyObjects) Inspect() {
	query := func(key cipher.SHA256, data []byte) bool {
		hr := href{}
		encoder.DeserializeRaw(data, &hr)
		smKey := hr.Type
		smKey.Set(data[:32])

		var sm Schema = Schema{}
		if smKey == _schemaType {
			encoder.DeserializeRaw(hr.Data, &sm)
			fmt.Println("Schema object: ", sm)
		} else {
			schemaData, _ := c.ds.Get(smKey)
			shr := href{}
			encoder.DeserializeRaw(schemaData, &shr)
			if shr.Type != _schemaType {
				panic("Reference mast be an schema type")
			}
			encoder.DeserializeRaw(shr.Data, &sm)
			fmt.Println("Object type", sm)
		}
		return false
	}
	c.ds.Where(query)
}

func (c *skyObjects) MissingDependencies(key cipher.SHA256) []cipher.SHA256 {
	result := []cipher.SHA256{}
	data, ok := c.Get(key)
	if !ok {
		return []cipher.SHA256{key}
	}

	typeKey := cipher.SHA256{}
	typeKey.Set(data[:32])
	if typeKey != _schemaType {
		result = append(result, c.MissingDependencies(typeKey)...)
		r := Href{Ref: key}
		if len(result) > 0 {
			result = append(result, key)
		}

		for k := range r.References(c) {
			if k != key {
				result = append(result, c.MissingDependencies(k)...)
			}
		}
	}
	return result
}<|MERGE_RESOLUTION|>--- conflicted
+++ resolved
@@ -3,12 +3,7 @@
 import (
 	"bytes"
 	"fmt"
-<<<<<<< HEAD
-=======
-	"github.com/skycoin/cxo/data"
-	"github.com/skycoin/skycoin/src/cipher"
-	"github.com/skycoin/skycoin/src/cipher/encoder"
->>>>>>> e52388fb
+
 	"reflect"
 	"strings"
 
