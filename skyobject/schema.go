package skyobject

import (
	"bytes"
	"fmt"
	"reflect"

	"github.com/skycoin/skycoin/src/cipher/encoder"
)

type Schema struct {
	Name   string
	Fields []encoder.StructField
}

func (s *Schema) String() string {
	w := new(bytes.Buffer)
	w.WriteString(s.Name)
	w.WriteString(" {")
	for i, sf := range s.Fields {
		fmt.Fprintf(w, "%s %s `%s` <%s>",
			sf.Name,
			sf.Type,
			sf.Tag,
			reflect.Kind(sf.Kind).String())
		if i != len(s.Fields)-1 {
			w.WriteString("; ")
		}
	}
	w.WriteByte('}')
	return w.String()
}

func getSchema(i interface{}) (s Schema) {
	var (
		val reflect.Value
		typ reflect.Type
		nf  int
	)
<<<<<<< HEAD
	val = reflect.Indirect(reflect.ValueOf(i))
	typ = val.Type()
=======
	typ = reflect.Indirect(reflect.ValueOf(i)).Type()
>>>>>>> 77480a41
	nf = typ.NumField()
	s.Name = typ.Name()
	if nf == 0 {
		return
	}
	s.Fields = make([]encoder.StructField, 0, nf)
	for i := 0; i < nf; i++ {
		ft := typ.Field(i)
<<<<<<< HEAD
		fv := val.Field(i)
		if ft.Tag.Get("enc") == "-" || ft.Name == "_" || ft.PkgPath != "" {
			continue
		}
		// use fields of embeded struct as
		// field of the struct
		if fv.Kind() == reflect.Struct {
			es := getSchema(fv.Interface())
			for _, ef := range es.Fields {
				ef.Name = ft.Name + "." + ef.Name // EbededStructName.FieldName
				ef.Tag = string(ft.Tag)           // use tag of parent
				s.Fields = append(s.Fields, ef)
			}
		} else {
			s.Fields = append(s.Fields, getField(ft))
=======
		if ft.Tag.Get("enc") == "-" || ft.Name == "_" || ft.PkgPath != "" {
			continue
>>>>>>> 77480a41
		}
		s.Fields = append(s.Fields, getField(ft))
	}
	return
}

func getField(ft reflect.StructField) (sf encoder.StructField) {
	sf.Name = ft.Name
	sf.Type = ft.Type.Name()
	sf.Tag = string(ft.Tag)
	sf.Kind = uint32(ft.Type.Kind())
	return
}<|MERGE_RESOLUTION|>--- conflicted
+++ resolved
@@ -37,12 +37,7 @@
 		typ reflect.Type
 		nf  int
 	)
-<<<<<<< HEAD
-	val = reflect.Indirect(reflect.ValueOf(i))
-	typ = val.Type()
-=======
 	typ = reflect.Indirect(reflect.ValueOf(i)).Type()
->>>>>>> 77480a41
 	nf = typ.NumField()
 	s.Name = typ.Name()
 	if nf == 0 {
@@ -51,26 +46,8 @@
 	s.Fields = make([]encoder.StructField, 0, nf)
 	for i := 0; i < nf; i++ {
 		ft := typ.Field(i)
-<<<<<<< HEAD
-		fv := val.Field(i)
 		if ft.Tag.Get("enc") == "-" || ft.Name == "_" || ft.PkgPath != "" {
 			continue
-		}
-		// use fields of embeded struct as
-		// field of the struct
-		if fv.Kind() == reflect.Struct {
-			es := getSchema(fv.Interface())
-			for _, ef := range es.Fields {
-				ef.Name = ft.Name + "." + ef.Name // EbededStructName.FieldName
-				ef.Tag = string(ft.Tag)           // use tag of parent
-				s.Fields = append(s.Fields, ef)
-			}
-		} else {
-			s.Fields = append(s.Fields, getField(ft))
-=======
-		if ft.Tag.Get("enc") == "-" || ft.Name == "_" || ft.PkgPath != "" {
-			continue
->>>>>>> 77480a41
 		}
 		s.Fields = append(s.Fields, getField(ft))
 	}
