--- conflicted
+++ resolved
@@ -1,10 +1,9 @@
 package skyobject
 
 import (
-<<<<<<< HEAD
+
 	"bytes"
-=======
->>>>>>> e52388fb
+
 	"reflect"
 	"strings"
 
